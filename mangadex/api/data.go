package api

import (
	"encoding/json"
	"fmt"
	"time"
)

type Localized map[string]string

type Manga struct {
	Result   string
	Response string
	Data     MangaData
}

type MangaData struct {
	ID         string
	Type       string
	Attributes struct {
		Title                  Localized
		AltTitles              []Localized
		Description            Localized
		IsLocked               bool
		Links                  map[string]string
		OriginalLanguage       string
		LastVolume             string
		LastChapter            string
		PublicationDemographic string
		Status                 string
		Year                   int
		ContentRating          string
		Tags                   Relationships
		State                  string
		CreatedAt              time.Time
		UpdatedAt              time.Time
		Version                int
	}
	Relationships Relationships
}

type ChapterList struct {
	Result   string
	Response string
	Data     []ChapterData
	Limit    int
	Offset   int
	Total    int
}

type Chapter struct {
	Result   string
	Response string
	Data     ChapterData
}

type ChapterData struct {
	ID         string
	Type       string
	Attributes struct {
		Volume             string
		Chapter            string
		Title              string
		TranslatedLanguage string
		Hash               string
		Data               []string
		DataSaver          []string
		Uploader           string
		ExternalURL        string
		PublishAt          time.Time
		CreatedAt          time.Time
		UpdatedAt          time.Time
		Version            int
	}
	Relationships Relationships
}

type CoverList struct {
	Results []Cover
	Limit   int
	Offset  int
	Total   int
}

type Cover struct {
	Result        string
	Data          CoverData
	Relationships Relationships
}

type CoverData struct {
	ID         string
	Type       string
	Attributes struct {
		Description string
		Volume      string
		FileName    string
		CreatedAt   string
		UpdatedAt   string
		Version     int
	}
}

type AuthorList struct {
	Result   string
	Response string
	Data     []AuthorData
	Limit    int
	Offset   int
	Total    int
}

type AuthorData struct {
	ID         string
	Type       string
	Attributes struct {
		Name      string
		ImageUrl  string
		Biography []string
		CreatedAt time.Time
		UpdatedAt time.Time
		Twitter   string
		Pixiv     string
		MelonBook string
		FanBox    string
		Booth     string
		NicoVideo string
		Skeb      string
		Fantia    string
		Tumblr    string
		Youtube   string
		Website   string
		Version   int
	}
	Relationships Relationships
}

type GroupList struct {
	Result   string
	Response string
	Data     []GroupData
	Limit    int
	Offset   int
	Total    int
}

type Group struct {
	Result   string
	Response string
	Data     GroupData
}

type GroupData struct {
	ID         string
	Type       string
	Attributes struct {
		Name             string
		AltNames         []Localized
		Description      string
		Leader           Relationship
		Members          Relationships
		FocusedLanguages []string
		CreatedAt        time.Time
		UpdatedAt        time.Time
		Website          string
		IRCServer        string
		IRCChannel       string
		Discord          string
		ContactEmail     string
		Twitter          string
		Locked           bool
		Verified         bool
		Official         bool
		Version          int
	}
	Relationships Relationships
}

type IDMapping struct {
	Result   string
	Response string
	Data     IDMappingData
}

type IDMappingData struct {
	ID         string
	Type       string
	Attributes struct {
		LegacyID int
		NewID    string
		Type     string
	}
	Relationships Relationships
}

type AtHome struct {
	Result  string
	BaseURL string
}

type Relationships struct {
<<<<<<< HEAD
	Manga      []string
	Chapter    []string
	Author     []string
	Artist     []string
	Group      []string
	Tag        []string
	User       []string
	CustomList []string
	CoverArt   []string
	Leader     []string
	Member     []string
=======
	Manga      []StringID
	Chapter    []StringID
	Author     []StringID
	Artist     []StringID
	Group      []StringID
	Tag        []StringID
	User       []StringID
	CustomList []StringID
	CoverArt   []StringID
	Leader     []StringID
	Member     []StringID
>>>>>>> 29f5ea03
}

func (rs *Relationships) UnmarshalJSON(data []byte) error {
	parsed := make([]Relationship, 0)
	if err := json.Unmarshal(data, &parsed); err != nil {
		return err
	}

	for _, r := range parsed {
		switch r.Type {
		case "manga":
			rs.Manga = append(rs.Manga, r.ID)
		case "chapter":
			rs.Chapter = append(rs.Chapter, r.ID)
		case "author":
			rs.Author = append(rs.Author, r.ID)
		case "artist":
			rs.Artist = append(rs.Artist, r.ID)
		case "scanlation_group":
			rs.Group = append(rs.Group, r.ID)
		case "tag":
			rs.Tag = append(rs.Tag, r.ID)
		case "user":
			rs.User = append(rs.User, r.ID)
		case "custom_list":
			rs.CustomList = append(rs.CustomList, r.ID)
		case "cover_art":
			rs.CoverArt = append(rs.CoverArt, r.ID)
		case "leader":
			rs.Leader = append(rs.Leader, r.ID)
		case "member":
			rs.Member = append(rs.Member, r.ID)
		default:
			return fmt.Errorf("unsupported relationship: %v", r.Type)
		}
	}

	return nil
}

type Relationship struct {
	ID         string
	Type       string
	Attributes map[string]interface{}
}

type Errors struct {
	Errors []ErrorData
	Result string
}

type ErrorData struct {
	Context string
	Detail  string
	ID      string
	Status  int
	Title   string
}<|MERGE_RESOLUTION|>--- conflicted
+++ resolved
@@ -199,8 +199,7 @@
 }
 
 type Relationships struct {
-<<<<<<< HEAD
-	Manga      []string
+  Manga      []string
 	Chapter    []string
 	Author     []string
 	Artist     []string
@@ -211,19 +210,6 @@
 	CoverArt   []string
 	Leader     []string
 	Member     []string
-=======
-	Manga      []StringID
-	Chapter    []StringID
-	Author     []StringID
-	Artist     []StringID
-	Group      []StringID
-	Tag        []StringID
-	User       []StringID
-	CustomList []StringID
-	CoverArt   []StringID
-	Leader     []StringID
-	Member     []StringID
->>>>>>> 29f5ea03
 }
 
 func (rs *Relationships) UnmarshalJSON(data []byte) error {
